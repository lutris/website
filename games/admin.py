--- conflicted
+++ resolved
@@ -40,12 +40,8 @@
     list_display = ('__unicode__', 'year', 'steamid',
                     'created', 'updated', 'is_public')
     list_filter = ('is_public', 'publisher', 'developer', 'genres')
-<<<<<<< HEAD
+    list_editable = ('is_public', )
     search_fields = ('name', 'steamid')
-=======
-    list_editable = ('is_public', )
-    search_fields = ('name', )
->>>>>>> 643420f3
     raw_id_fields = ('publisher', 'developer', 'genres', 'platforms')
     autocomplete_lookup_fields = {
         'fk': ['publisher', 'developer'],
