--- conflicted
+++ resolved
@@ -4,47 +4,14 @@
 from . import views
 
 urlpatterns = [
-<<<<<<< HEAD
-    path('login/',
-         auth_views.LoginView.as_view(
-             template_name='accounts/login.html',
-             authentication_form=forms.LoginForm
-         ),
-         name='login'),
-    path('logout/',
-         auth_views.LogoutView.as_view(
-             template_name='accounts/logout.html'
-         ),
-         name='logout'),
-    path('password/change/',
-         auth_views.PasswordChangeView.as_view(
-             template_name='accounts/password_change.html'
-         ),
-         name='password_change'),
-    path('password/change/done/',
-         auth_views.PasswordChangeDoneView.as_view(
-             template_name='accounts/password_change_done.html'
-         ),
-         name='password_change_done'),
-    path('password/reset/',
-         auth_views.PasswordResetView.as_view(
-             template_name='accounts/password_reset.html'
-         ),
-         name='password_reset'),
-    re_path(r'^password/reset/(?P<uidb64>[0-9A-Za-z_\-]+)/(?P<token>[0-9A-Za-z]{1,13}-[0-9A-Za-z]{1,20})/?$',  # noqa
-            auth_views.PasswordResetConfirmView.as_view(
-                template_name='accounts/password_reset_confirm.html'
-            ),
-=======
     re_path('^login/?$', views.LutrisLoginView.as_view(), name='login'),
     re_path('^logout/?$', views.LutrisLogoutView.as_view(), name='logout'),
     path('password/change', views.LutrisPasswordChangeView.as_view(), name='password_change'),
     path('password/change/done', views.LutrisPasswordChangeDoneView.as_view(), name='password_change_done'),
     path('password/reset', views.LutrisPasswordResetView.as_view(), name='password_reset'),
     path('password/reset/done', views.LutrisPasswordResetDoneView.as_view(), name="password_reset_done"),
-    re_path(r'^password/reset/(?P<uidb64>[0-9A-Za-z_\-]+)/(?P<token>[0-9A-Za-z]{1,13}-[0-9A-Za-z]{1,20})/$',  # noqa
+    re_path(r'^password/reset/(?P<uidb64>[0-9A-Za-z_\-]+)/(?P<token>[0-9A-Za-z]{1,13}-[0-9A-Za-z]{1,20})/?$',  # noqa
             views.LutrisPasswordResetConfirmView.as_view(),
->>>>>>> 88ac8811
             name='password_reset_confirm'),
     path('register', views.LutrisRegisterView.as_view(), name="register"),
     path('clear-auth-token/', views.clear_auth_token, name="clear_auth_token"),
