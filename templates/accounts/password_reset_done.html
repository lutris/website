--- conflicted
+++ resolved
@@ -10,14 +10,9 @@
   <div class="form-view col-sm-6">
     <h1>Password reset link sent</h1>
     <p>
-<<<<<<< HEAD
       If that email has a Lutris account, check your email. You will have received a message containing a link
-      allowing you to reset your password.
-=======
-      We've sent you an email with a link to reset your password.
-      Check your inbox.<br><br>
+      allowing you to reset your password.<br><br>
       <a href="/">Back to homepage</a>
->>>>>>> 22517163
     </p>
   </div>
   <div class="col-sm-3"></div>
