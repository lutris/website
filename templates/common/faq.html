--- conflicted
+++ resolved
@@ -23,11 +23,7 @@
       <p>
         If you want to ask questions about Lutris or just hang out with other
         Lutris users, you can join the
-<<<<<<< HEAD
-        <a href="{{ DISCORD_URL }}">Official Lutris Discord</a>
-=======
         <a href="{{ DISCORD_URL }}">Lutris Discord server</a>
->>>>>>> 22517163
         or our IRC channel
         <a href="ircs://irc.libera.chat:6697/lutris">#lutris on libera.chat</a>.
         You can also use the <a href="https://forums.lutris.net/">forums</a> to ask questions.
@@ -217,13 +213,8 @@
       </a>
       <p>
         Please refer to the following article <a
-<<<<<<< HEAD
-          href="https://github.com/lutris/docs/blob/master/Overwatch.md">on the
-          Github wiki</a>.
-=======
           href="https://github.com/lutris/docs/blob/master/Overwatch.md">in the
           documentation on GitHub</a>.
->>>>>>> 22517163
       </p>
     </article>
   </div>
