--- conflicted
+++ resolved
@@ -4,63 +4,9 @@
 {% load humanize %}
 {% load lutris %}
 
-<<<<<<< HEAD
+
 {% block content %}
   <h1 class="text-center pb-3">Video game preservation platform</h1>
-=======
-{% block nopage %}
-<script src="{% static 'jssor/js/jssor.slider.min.js' %}"></script>
-<div id="jssor_1" style="position:relative;margin:0 auto;top:0px;left:0px;width:1280px;height:720px;overflow:hidden;visibility:hidden;">
-  <div data-u="slides" style="cursor:default;position:relative;top:0px;left:0px;width:1280px;height:720px;overflow:hidden;">
-    <div style="background: url('{% static 'images/carousel/overwatch.jpg' %}') no-repeat center center fixed; background-size: cover; background-size: 100%;">
-      <a data-t="0" class="slide-legend" data-events="auto" data-display="block" href="/games/overwatch">
-        Play Overwatch on Battle.net
-      </a>
-    </div>
-    <div style="background: url('{% static 'images/carousel/the-witcher.jpg' %}') no-repeat center center fixed; background-size: cover; background-size: 100%;">
-      <a data-t="0" class="slide-legend" data-events="auto" data-display="block" href="/games/the-witcher-3-wild-hunt">
-        Install The Witcher 3 from GOG or Steam
-      </a>
-    </div>
-    <div style="background: url('{% static 'images/carousel/warframe.jpg' %}') no-repeat center center fixed; background-size: cover; background-size: 100%;">
-      <a data-t="0" class="slide-legend" data-events="auto" data-display="block" href="/games/warframe">
-        Play Warframe
-      </a>
-    </div>
-    <div style="background: url('{% static 'images/carousel/battlefield5.jpg' %}') no-repeat center center fixed; background-size: cover; background-size: 100%;">
-      <a data-t="0" class="slide-legend" data-events="auto" data-display="block" href="/games/battlefield-v">
-        Play Battlefield V on Origin
-      </a>
-    </div>
-    <div style="background: url('{% static 'images/carousel/eso.jpg' %}') no-repeat center center fixed; background-size: cover; background-size: 100%;">
-      <a data-t="0" class="slide-legend" data-events="auto" data-display="block" href="/games/the-elder-scrolls-online">
-        Play The Elders Scrolls: Online
-      </a>
-    </div>
-    <div style="background: url('{% static 'images/carousel/warcraft.jpg' %}') no-repeat center center fixed; background-size: cover; background-size: 100%;">
-      <a data-t="0" class="slide-legend" data-events="auto" data-display="block" href="/games/world-of-warcraft">
-        Play World of Warcraft
-      </a>
-    </div>
-  </div>
-  <div data-u="arrowleft" class="jssora093" style="width:50px;height:50px;top:0px;left:30px;" data-autocenter="2" data-scale="0.75" data-scale-left="0.75">
-    <svg viewBox="0 0 16000 16000" style="position:absolute;top:0;left:0;width:100%;height:100%;">
-        <circle class="c" cx="8000" cy="8000" r="5920"></circle>
-        <polyline class="a" points="7777.8,6080 5857.8,8000 7777.8,9920 "></polyline>
-        <line class="a" x1="10142.2" y1="8000" x2="5857.8" y2="8000"></line>
-    </svg>
-  </div>
-  <div data-u="arrowright" class="jssora093" style="width:50px;height:50px;top:0px;right:30px;" data-autocenter="2" data-scale="0.75" data-scale-right="0.75">
-    <svg viewBox="0 0 16000 16000" style="position:absolute;top:0;left:0;width:100%;height:100%;">
-        <circle class="c" cx="8000" cy="8000" r="5920"></circle>
-        <polyline class="a" points="8222.2,6080 10142.2,8000 8222.2,9920 "></polyline>
-        <line class="a" x1="5857.8" y1="8000" x2="10142.2" y2="8000"></line>
-    </svg>
-  </div>
-</div>
-
-<div class="container">
->>>>>>> fdda1f81
   <div class="row">
     <div class="col text-center">
         <p>
