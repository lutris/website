--- conflicted
+++ resolved
@@ -1,6 +1,6 @@
 {
   "name": "lutris",
-  "version": "0.1.0",
+  "version": "0.3.5",
   "ignore": [
     "**/.*",
     "node_modules",
@@ -11,15 +11,9 @@
   "dependencies": {
     "bootstrap": "~3.2.0",
     "jquery": "~1.10",
-<<<<<<< HEAD
     "modernizr": "~2.8.3",
-    "jcrop-fileinput": "https://github.com/strycore/jcrop-fileinput.git#master",
     "select2": "~3.5.1",
     "select2-bootstrap3-css": "~1.4.1"
-=======
-    "modernizr": "~2.6.2",
     "jcrop-fileinput": "https://github.com/strycore/jcrop-fileinput.git#0.1.2",
-    "select2-bootstrap-css": "git://github.com/fk/select2-bootstrap-css.git#master"
->>>>>>> 7444d2d2
   }
 }